//
// Copyright (c) 2020-2021 science+computing ag and other contributors
//
// This program and the accompanying materials are made
// available under the terms of the Eclipse Public License 2.0
// which is available at https://www.eclipse.org/legal/epl-2.0/
//
// SPDX-License-Identifier: EPL-2.0
//

//! Implementation of the 'source' subcommand

use std::io::Write;
use std::path::PathBuf;
use std::convert::TryFrom;

use anyhow::anyhow;
use anyhow::Context;
use anyhow::Error;
use anyhow::Result;
use clap::ArgMatches;
use colored::Colorize;
use log::{info, trace};
use tokio::io::AsyncWriteExt;
use tokio_stream::StreamExt;

use crate::config::*;
use crate::package::Package;
use crate::package::PackageName;
use crate::package::PackageVersionConstraint;
use crate::repository::Repository;
use crate::source::*;
use crate::util::progress::ProgressBars;

/// Implementation of the "source" subcommand
pub async fn source(
    matches: &ArgMatches,
    config: &Configuration,
    repo: Repository,
    progressbars: ProgressBars,
) -> Result<()> {
    match matches.subcommand() {
        Some(("verify", matches)) => verify(matches, config, repo, progressbars).await,
        Some(("list-missing", matches)) => list_missing(matches, config, repo).await,
        Some(("url", matches)) => url(matches, repo).await,
        Some(("download", matches)) => download(matches, config, repo, progressbars).await,
        Some(("of", matches)) => of(matches, config, repo).await,
        Some((other, _)) => return Err(anyhow!("Unknown subcommand: {}", other)),
        None => return Err(anyhow!("No subcommand")),
    }
}

pub async fn verify(
    matches: &ArgMatches,
    config: &Configuration,
    repo: Repository,
    progressbars: ProgressBars,
) -> Result<()> {
    let sc = SourceCache::new(config.source_cache_root().clone());
    let pname = matches
        .value_of("package_name")
        .map(String::from)
        .map(PackageName::from);
    let pvers = matches
        .value_of("package_version")
        .map(PackageVersionConstraint::try_from)
        .transpose()?;

    let packages = repo
        .packages()
        .filter(|p| pname.as_ref().map(|n| p.name() == n).unwrap_or(true))
        .filter(|p| {
            pvers
                .as_ref()
                .map(|v| v.matches(p.version()))
                .unwrap_or(true)
        })
        .inspect(|p| trace!("Found for verification: {} {}", p.name(), p.version()));

    verify_impl(packages, &sc, &progressbars).await
}

pub(in crate::commands) async fn verify_impl<'a, I>(
    packages: I,
    sc: &SourceCache,
    progressbars: &ProgressBars,
) -> Result<()>
where
    I: Iterator<Item = &'a Package> + 'a,
{
    let sources = packages
        .map(|p| sc.sources_for(p).into_iter())
        .flatten()
        .collect::<Vec<_>>();

    let bar = progressbars.bar();
    bar.set_message("Verifying sources");
    bar.set_length(sources.len() as u64);

    let results = sources.into_iter()
        .map(|src| (bar.clone(), src))
        .map(|(bar, source)| async move {
            trace!("Verifying: {}", source.path().display());
            if source.path().exists() {
                trace!("Exists: {}", source.path().display());
                source.verify_hash().await.with_context(|| {
                    anyhow!("Hash verification failed for: {}", source.path().display())
                })?;

                trace!("Success verifying: {}", source.path().display());
                bar.inc(1);
                Ok(())
            } else {
                trace!("Failed verifying: {}", source.path().display());
                bar.inc(1);
                Err(anyhow!("Source missing: {}", source.path().display()))
            }
        })
        .collect::<futures::stream::FuturesUnordered<_>>()
        .collect::<Vec<Result<_>>>()
        .await;

    info!("Verification processes finished");

    if results.iter().any(Result::is_err) {
        bar.finish_with_message("Source verification failed");
    } else {
        bar.finish_with_message("Source verification successfull");
    }

    let out = std::io::stdout();
    let mut any_error = false;
    for result in results {
        if let Err(e) = result {
            let mut outlock = out.lock();
            any_error = true;
            for cause in e.chain() {
                let _ = writeln!(outlock, "Error: {}", cause.to_string().red());
            }
            let _ = writeln!(outlock);
        }
    }

    if any_error {
        Err(anyhow!(
            "At least one package failed with source verification"
        ))
    } else {
        Ok(())
    }
}

pub async fn list_missing(_: &ArgMatches, config: &Configuration, repo: Repository) -> Result<()> {
    let sc = SourceCache::new(config.source_cache_root().clone());
    let out = std::io::stdout();
    let mut outlock = out.lock();

    repo.packages().try_for_each(|p| {
        for source in sc.sources_for(p) {
            if !source.path().exists() {
                writeln!(
                    outlock,
                    "{} {} -> {}",
                    p.name(),
                    p.version(),
                    source.path().display()
                )?;
            }
        }

        Ok(())
    })
}

pub async fn url(matches: &ArgMatches, repo: Repository) -> Result<()> {
    let out = std::io::stdout();
    let mut outlock = out.lock();

    let pname = matches
        .value_of("package_name")
        .map(String::from)
        .map(PackageName::from);
    let pvers = matches
        .value_of("package_version")
        .map(PackageVersionConstraint::try_from)
        .transpose()?;

    repo.packages()
        .filter(|p| pname.as_ref().map(|n| p.name() == n).unwrap_or(true))
        .filter(|p| {
            pvers
                .as_ref()
                .map(|v| v.matches(p.version()))
                .unwrap_or(true)
        })
        .try_for_each(|p| {
            p.sources().iter().try_for_each(|(source_name, source)| {
                writeln!(
                    outlock,
                    "{} {} -> {} = {}",
                    p.name(),
                    p.version(),
                    source_name,
                    source.url()
                )
                .map_err(Error::from)
            })
        })
}

pub async fn download(
    matches: &ArgMatches,
    config: &Configuration,
    repo: Repository,
    progressbars: ProgressBars,
) -> Result<()> {
    async fn perform_download(source: &SourceEntry, bar: &indicatif::ProgressBar) -> Result<()> {
        trace!("Creating: {:?}", source);
        let file = source.create().await.with_context(|| {
            anyhow!(
                "Creating source file destination: {}",
                source.path().display()
            )
        })?;

        let mut file = tokio::io::BufWriter::new(file);
<<<<<<< HEAD
        let response = match reqwest::get(source.url().as_ref()).await {
=======
        let client = reqwest::Client::builder()
            .redirect(reqwest::redirect::Policy::limited(10))
            .build()
            .context("Building HTTP client failed")?;

        let request = client.get(source.url().as_ref())
            .build()
            .with_context(|| anyhow!("Building request for {} failed", source.url().as_ref()))?;

        let response = match client.execute(request).await {
>>>>>>> d2cc4a73
            Ok(resp) => resp,
            Err(e) => {
                bar.finish_with_message(format!("Failed: {}", source.url()));
                return Err(e).with_context(|| anyhow!("Downloading '{}'", source.url()))
            }
        };

        if let Some(len) = response.content_length() {
            bar.set_length(len);
        }

        let mut stream = reqwest::get(source.url().as_ref()).await?.bytes_stream();
        let mut bytes_written = 0;
        while let Some(bytes) = stream.next().await {
            let bytes = bytes?;
            file.write_all(bytes.as_ref()).await?;
            bytes_written += bytes.len();

            bar.inc(bytes.len() as u64);
            if let Some(len) = response.content_length() {
                bar.set_message(format!("Downloading {} ({}/{} bytes)", source.url(), bytes_written, len));
            } else {
                bar.set_message(format!("Downloading {} ({} bytes)", source.url(), bytes_written));
            }
        }

        file.flush()
            .await
            .map_err(Error::from)
            .map(|_| ())
    }

    let force = matches.is_present("force");
    let cache = PathBuf::from(config.source_cache_root());
    let sc = SourceCache::new(cache);
    let pname = matches
        .value_of("package_name")
        .map(String::from)
        .map(PackageName::from);
    let pvers = matches
        .value_of("package_version")
        .map(PackageVersionConstraint::try_from)
        .transpose()?;
    let multi = {
        let mp = indicatif::MultiProgress::new();
        if progressbars.hide() {
            mp.set_draw_target(indicatif::ProgressDrawTarget::hidden());
        }
        mp
    };

    let r = repo
        .packages()
        .filter(|p| pname.as_ref().map(|n| p.name() == n).unwrap_or(true))
        .filter(|p| {
            pvers
                .as_ref()
                .map(|v| v.matches(p.version()))
                .unwrap_or(true)
        })
        .map(|p| {
            sc.sources_for(p).into_iter().map(|source| {
                let bar = multi.add(progressbars.spinner());
                bar.set_message(format!("Downloading {}", source.url()));
                async move {
                    let source_path_exists = source.path().exists();
                    if !source_path_exists && source.download_manually() {
                        return Err(anyhow!(
                            "Cannot download source that is marked for manual download"
                        ))
                        .context(anyhow!("Creating source: {}", source.path().display()))
                        .context(anyhow!("Downloading source: {}", source.url()))
                        .map_err(Error::from);
                    }

                    if source_path_exists && !force {
                        Err(anyhow!("Source exists: {}", source.path().display()))
                    } else {
                        if source_path_exists /* && force is implied by 'if' above*/ {
                            if let Err(e) = source.remove_file().await {
                                bar.finish_with_message(format!("Failed to remove existing file: {}", source.path().display()));
                                return Err(e)
                            }
                        }


                        if let Err(e) = perform_download(&source, &bar).await {
                            bar.finish_with_message(format!("Failed: {}", source.url()));
                            Err(e)
                        } else {
                            bar.finish_with_message(format!("Finished: {}", source.url()));
                            Ok(())
                        }
                    }
                }
            })
        })
        .flatten()
        .collect::<futures::stream::FuturesUnordered<_>>()
        .collect::<Vec<Result<()>>>();

    let multibar_block = tokio::task::spawn_blocking(move || multi.join());
    let (r, _) = tokio::join!(r, multibar_block);
    r.into_iter().collect()
}

async fn of(
    matches: &ArgMatches,
    config: &Configuration,
    repo: Repository,
) -> Result<()> {
    let cache = PathBuf::from(config.source_cache_root());
    let sc = SourceCache::new(cache);
    let pname = matches
        .value_of("package_name")
        .map(String::from)
        .map(PackageName::from);
    let pvers = matches
        .value_of("package_version")
        .map(PackageVersionConstraint::try_from)
        .transpose()?;

    repo.packages()
        .filter(|p| pname.as_ref().map(|n| p.name() == n).unwrap_or(true))
        .filter(|p| {
            pvers
                .as_ref()
                .map(|v| v.matches(p.version()))
                .unwrap_or(true)
        })
        .map(|p| {
            let pathes = sc.sources_for(p)
                .into_iter()
                .map(|source| source.path())
                .collect::<Vec<PathBuf>>();

            (p, pathes)
        })
        .fold(Ok(std::io::stdout()), |out, (package, pathes)| {
            out.and_then(|mut out| {
                writeln!(out, "{} {}", package.name(), package.version())?;
                for path in pathes {
                    writeln!(out, "\t{}", path.display())?;
                }

                Ok(out)
            })
        })
        .map(|_| ())
}<|MERGE_RESOLUTION|>--- conflicted
+++ resolved
@@ -224,9 +224,6 @@
         })?;
 
         let mut file = tokio::io::BufWriter::new(file);
-<<<<<<< HEAD
-        let response = match reqwest::get(source.url().as_ref()).await {
-=======
         let client = reqwest::Client::builder()
             .redirect(reqwest::redirect::Policy::limited(10))
             .build()
@@ -237,7 +234,6 @@
             .with_context(|| anyhow!("Building request for {} failed", source.url().as_ref()))?;
 
         let response = match client.execute(request).await {
->>>>>>> d2cc4a73
             Ok(resp) => resp,
             Err(e) => {
                 bar.finish_with_message(format!("Failed: {}", source.url()));
