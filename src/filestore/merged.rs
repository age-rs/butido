use std::sync::Arc;
use std::sync::RwLock;

use anyhow::anyhow;
use anyhow::Result;

use crate::filestore::Artifact;
use crate::filestore::ReleaseStore;
use crate::filestore::StagingStore;
use crate::package::PackageName;
use crate::package::PackageVersion;
use crate::package::PackageVersionConstraint;

/// A type that merges the release store and the staging store
///
/// The stores are not actually merged (on disk or in memory), but the querying mechanism works in
/// a way where it _always_ preferes the staging store over the release store.
///
pub struct MergedStores {
    release: Arc<RwLock<ReleaseStore>>,
    staging: Arc<RwLock<StagingStore>>,
}

impl MergedStores {
    pub fn new(release: Arc<RwLock<ReleaseStore>>, staging: Arc<RwLock<StagingStore>>) -> Self {
        MergedStores { release, staging }
    }

    pub fn get_artifact_by_name(&self, name: &PackageName) -> Result<Vec<Artifact>> {
        let v = self.staging
            .read()
            .map_err(|_| anyhow!("Lock poisoned"))?
            .0
            .values()
            .filter(|a| a.name() == name)
            .cloned()
            .collect::<Vec<_>>();

        if v.is_empty() {
            Ok({
                self.release
                    .read()
                    .map_err(|_| anyhow!("Lock poisoned"))?
                    .0
                    .values()
                    .filter(|a| a.name() == name)
                    .cloned()
                    .collect()
            })
        } else {
            Ok(v)
        }
    }

<<<<<<< HEAD
    pub fn get_artifact_by_name_and_version(&self, name: &PackageName, version: &PackageVersionConstraint) -> Vec<&Artifact> {
        let v = self.staging.0
            .values()
            .filter(|a| a.name() == name && version.matches(a.version()))
            .collect::<Vec<_>>();

        if v.is_empty() {
            self.release.0
                .values()
                .filter(|a| a.name() == name && version.matches(a.version()))
                .collect()
=======
    pub fn get_artifact_by_name_and_version(&self, name: &PackageName, version: &PackageVersionConstraint) -> Result<Vec<Artifact>> {
        let v = self.staging
            .read()
            .map_err(|_| anyhow!("Lock poisoned"))?
            .0
            .values()
            .filter(|a| a.name() == name && version.matches(a.version()))
            .cloned()
            .collect::<Vec<_>>();

        if v.is_empty() {
            Ok({
                self.release
                    .read()
                    .map_err(|_| anyhow!("Lock poisoned"))?
                    .0
                    .values()
                    .filter(|a| a.name() == name && version.matches(a.version()))
                    .cloned()
                    .collect()
            })
>>>>>>> 804e9a03
        } else {
            Ok(v)
        }
    }

}<|MERGE_RESOLUTION|>--- conflicted
+++ resolved
@@ -52,19 +52,6 @@
         }
     }
 
-<<<<<<< HEAD
-    pub fn get_artifact_by_name_and_version(&self, name: &PackageName, version: &PackageVersionConstraint) -> Vec<&Artifact> {
-        let v = self.staging.0
-            .values()
-            .filter(|a| a.name() == name && version.matches(a.version()))
-            .collect::<Vec<_>>();
-
-        if v.is_empty() {
-            self.release.0
-                .values()
-                .filter(|a| a.name() == name && version.matches(a.version()))
-                .collect()
-=======
     pub fn get_artifact_by_name_and_version(&self, name: &PackageName, version: &PackageVersionConstraint) -> Result<Vec<Artifact>> {
         let v = self.staging
             .read()
@@ -86,7 +73,6 @@
                     .cloned()
                     .collect()
             })
->>>>>>> 804e9a03
         } else {
             Ok(v)
         }
